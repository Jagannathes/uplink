use super::{Control, Package};
use async_channel::{Receiver, Sender};
use serde::{Deserialize, Serialize};
use thiserror::Error;

use std::collections::HashMap;
use std::time::{SystemTime, UNIX_EPOCH};

pub mod controller;
pub mod tunshell;
mod process;

use crate::base::{Buffer, Point, Stream};
pub use controller::Controller;
use tokio::time::Duration;

#[derive(Error, Debug)]
pub enum Error {
    #[error("Serde error {0}")]
    Serde(#[from] serde_json::Error),
    #[error("Process error {0}")]
    Process(#[from] process::Error),
    #[error("Controller error {0}")]
    Controller(#[from] controller::Error),
    #[error("Error sending keys to tunshell thread {0}")]
    TunshellSendError(#[from] async_channel::SendError<String>),
    #[error("Invalid action")]
    InvalidActionKind(String),
}

#[derive(Debug, Serialize, Deserialize)]
pub struct Action {
    // action id
    pub id: String,
    // control or process
    kind: String,
    // action name
    name: String,
    // action payload. json. can be args/payload. depends on the invoked command
    payload: String,
}

#[derive(Debug, Serialize, Deserialize)]
pub struct ActionResponse {
    id: String,
    // sequence number
    sequence: u32,
    // timestamp
    timestamp: u64,
    // running, failed
    state: String,
    // progress percentage for processes
    progress: u8,
    // list of error
    errors: Vec<String>,
}

impl ActionResponse {
    pub fn new(id: &str) -> Self {
        let timestamp = SystemTime::now().duration_since(UNIX_EPOCH).unwrap_or(Duration::from_secs(0));

        ActionResponse {
            id: id.to_owned(),
            sequence: 0,
            timestamp: timestamp.as_millis() as u64,
            state: "Running".to_owned(),
            progress: 0,
            errors: vec![],
        }
    }

    pub fn success(id: &str) -> ActionResponse {
        let timestamp = SystemTime::now().duration_since(UNIX_EPOCH).unwrap_or(Duration::from_secs(0));
        ActionResponse {
            id: id.to_owned(),
            sequence: 0,
            timestamp: timestamp.as_millis() as u64,
            state: "Completed".to_owned(),
            progress: 100,
            errors: vec![],
        }
    }

    pub fn failure<E: Into<String>>(id: &str, error: E) -> ActionResponse {
        let timestamp = SystemTime::now().duration_since(UNIX_EPOCH).unwrap_or(Duration::from_secs(0));
        ActionResponse {
            id: id.to_owned(),
            sequence: 0,
            timestamp: timestamp.as_millis() as u64,
            state: "Failed".to_owned(),
            progress: 100,
            errors: vec![error.into()],
        }
    }
}

impl Point for ActionResponse {
    fn sequence(&self) -> u32 {
        self.sequence
    }

    fn timestamp(&self) -> u64 {
        self.timestamp
    }
}

pub struct Actions {
    status_bucket: Stream<ActionResponse>,
    process: process::Process,
    controller: controller::Controller,
    actions_rx: Option<Receiver<Action>>,
    tunshell_tx: Sender<String>
}

pub async fn new(
    collector_tx: Sender<Box<dyn Package>>,
    controllers: HashMap<String, Sender<Control>>,
    actions_rx: Receiver<Action>,
    tunshell_tx: Sender<String>
) -> Actions {
    let controller = Controller::new(controllers, collector_tx.clone());
    let process = process::Process::new(collector_tx.clone());
<<<<<<< HEAD
    let status_bucket = Stream::new("action_status", 1, collector_tx);
    Actions { status_bucket, process, controller, actions_rx: Some(actions_rx) }
=======
    let status_bucket = Bucket::new(collector_tx, "action_status", 1);
    Actions { status_bucket, process, controller, actions_rx: Some(actions_rx), tunshell_tx }
>>>>>>> aaf7eeed
}

impl Actions {
    pub async fn start(&mut self) {
        let action_stream = self.actions_rx.take().unwrap();

        // start receiving and processing actions
        loop {
            let action = match action_stream.recv().await {
                Ok(v) => v,
                Err(e) => {
                    error!("Action stream receiver error = {:?}", e);
                    break;
                }
            };

            debug!("Action = {:?}", action);

            let action_id = action.id.clone();
            let action_name = action.name.clone();
            let error = match self.handle(action).await {
                Ok(_) => continue,
                Err(e) => e,
            };

            self.forward_action_error(&action_id, &action_name, error).await;
        }
    }

    async fn handle(&mut self, action: Action) -> Result<(), Error> {
        match action.kind.as_ref() {
            "control" => {
                let command = action.name.clone();
                let id = action.id;
                self.controller.execute(&id, command).await?;
            }
            "process" => {
                let command = action.name.clone();
                let payload = action.payload.clone();
                let id = action.id;

                self.process.execute(id.clone(), command.clone(), payload).await?;
            }
            "tunshell" => {
                self.tunshell_tx.send(action.payload).await?;
            }
            v => return Err(Error::InvalidActionKind(v.to_owned())),
        }

        Ok(())
    }

    async fn forward_action_error(&mut self, id: &str, action: &str, error: Error) {
        error!("Failed to execute. Command = {:?}, Error = {:?}", action, error);
        let status = ActionResponse::failure(id, error.to_string());

        if let Err(e) = self.status_bucket.fill(status).await {
            error!("Failed to send status. Error = {:?}", e);
        }
    }
}

impl Package for Buffer<ActionResponse> {
    fn stream(&self) -> String {
        return "action_status".to_owned();
    }

    fn serialize(&self) -> Vec<u8> {
        serde_json::to_vec(&self.buffer).unwrap()
    }

    fn anomalies(&self) -> Option<(String, usize)> {
        self.anomalies()
    }
}<|MERGE_RESOLUTION|>--- conflicted
+++ resolved
@@ -120,13 +120,8 @@
 ) -> Actions {
     let controller = Controller::new(controllers, collector_tx.clone());
     let process = process::Process::new(collector_tx.clone());
-<<<<<<< HEAD
     let status_bucket = Stream::new("action_status", 1, collector_tx);
     Actions { status_bucket, process, controller, actions_rx: Some(actions_rx) }
-=======
-    let status_bucket = Bucket::new(collector_tx, "action_status", 1);
-    Actions { status_bucket, process, controller, actions_rx: Some(actions_rx), tunshell_tx }
->>>>>>> aaf7eeed
 }
 
 impl Actions {
